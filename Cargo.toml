--- conflicted
+++ resolved
@@ -8,11 +8,7 @@
 keywords = ["leptos"]
 version = "0.2.32"
 edition = "2021"
-<<<<<<< HEAD
-rust-version = "1.78.0"
-=======
 rust-version = "1.82.0"
->>>>>>> f55c25c6
 authors = ["Henrik Akesson", "Greg Johnston", "Ben Wishovich"]
 
 # See more keys and their definitions at https://doc.rust-lang.org/cargo/reference/manifest.html
@@ -60,14 +56,11 @@
 swc = "13.0.1"
 swc_common = "6.1"
 shlex = "1.3.0"
-<<<<<<< HEAD
-tokio-process-tools = "0.3.1"
-=======
 cargo-generate = { version = "0.22", features = ["vendored-openssl"] }
 wasm-opt = "0.116.1"
 ignore = "0.4.23"
 walkdir = "2.5"
->>>>>>> f55c25c6
+tokio-process-tools = "0.3.1"
 
 [dev-dependencies]
 insta = { version = "1.42.1", features = ["yaml"] }
