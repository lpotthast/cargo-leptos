--- conflicted
+++ resolved
@@ -66,14 +66,9 @@
 tar = "0.4"
 dunce = "1.0"
 bytes = "1.4"
-<<<<<<< HEAD
 leptos_hot_reload = { git = "https://github.com/leptos-rs/leptos", version = "0.5" }
+pathdiff = { version = "0.2.1", features = ["camino"] }
 semver = "1.0.19"
-=======
-leptos_hot_reload = { git = "https://github.com/leptos-rs/leptos", version = "0.4.8" }
-pathdiff = { version = "0.2.1", features = ["camino"] }
-semver = "1.0.18"
->>>>>>> 2ee0ee05
 async-trait = "0.1.72"
 
 [dev-dependencies]
