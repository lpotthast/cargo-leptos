--- conflicted
+++ resolved
@@ -61,11 +61,10 @@
             GRAY.paint(reload_addr.to_string())
         );
 
-<<<<<<< HEAD
         let tcp_listener = match TcpListener::bind(&reload_addr).await {
             Ok(listener) => listener,
             Err(e) => {
-                log::error!("Unable to bind TcpListener {e}");
+                error!("Unable to bind TcpListener {e}");
                 return;
             }
         };
@@ -76,19 +75,11 @@
 
         select! {
             _ = serve => {
-                log::debug!("Reload server stopped")
+                debug!("Reload server stopped")
             },
             _ = int.recv() => {
-                log::debug!("Reload service received interrupt signal");
+                debug!("Reload service received interrupt signal");
             },
-=======
-        match TcpListener::bind(&reload_addr).await {
-            Ok(listener) => match axum::serve(listener, route).await {
-                Ok(_) => debug!("Reload server stopped"),
-                Err(e) => error!("Reload {e}"),
-            },
-            Err(e) => error!("Reload {e}"),
->>>>>>> f55c25c6
         }
     })
 }
