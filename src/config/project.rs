--- conflicted
+++ resolved
@@ -47,13 +47,10 @@
     pub hash_file: HashFile,
     pub hash_files: bool,
     pub js_minify: bool,
-<<<<<<< HEAD
-    pub graceful_shutdown: bool,
-=======
     pub server_fn_prefix: Option<String>,
     pub disable_server_fn_hash: bool,
     pub server_fn_mod_path: bool,
->>>>>>> b2136f1e
+    pub graceful_shutdown: bool,
 }
 
 impl Debug for Project {
@@ -74,6 +71,7 @@
             .field("server_fn_prefix", &self.server_fn_prefix)
             .field("disable_server_fn_hash", &self.disable_server_fn_hash)
             .field("server_fn_mod_path", &self.server_fn_mod_path)
+            .field("graceful_shutdown", &self.graceful_shutdown)
             .finish_non_exhaustive()
     }
 }
@@ -136,13 +134,10 @@
                 hash_file,
                 hash_files: config.hash_files,
                 js_minify: cli.release && cli.js_minify && config.js_minify,
-<<<<<<< HEAD
-                graceful_shutdown: cli.graceful_shutdown,
-=======
                 server_fn_prefix: config.server_fn_prefix,
                 disable_server_fn_hash: config.disable_server_fn_hash,
                 server_fn_mod_path: config.server_fn_mod_path,
->>>>>>> b2136f1e
+                graceful_shutdown: cli.graceful_shutdown,
             };
             resolved.push(Arc::new(proj));
         }
