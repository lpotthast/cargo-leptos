use super::Config;

fn opts(project: Option<&str>) -> crate::config::Opts {
    crate::config::Opts {
        release: false,
        js_minify: false,
        precompress: false,
        hot_reload: false,
        project: project.map(|s| s.to_string()),
        verbose: 0,
        features: Vec::new(),
        bin_features: Vec::new(),
        lib_features: Vec::new(),
        bin_cargo_args: None,
        lib_cargo_args: None,
        wasm_debug: false,
        split: false,
        frontend_only: false,
        server_only: false,
<<<<<<< HEAD
        graceful_shutdown: true,
=======
        clear: false,
>>>>>>> 1bf925b9
    }
}

// this test causes issues in CI because the tailwind tmp_file field is an absolute path,
// so differs by platform
/* #[test]
fn test_project() {
    let cli = opts(None);

    let conf = Config::test_load(cli, "examples", "examples/project/Cargo.toml", true);

    insta::assert_debug_snapshot!(conf);
} */

#[test]
fn test_workspace() {
    let cli = opts(None);

    let conf = Config::test_load(cli, "examples", "examples/workspace/Cargo.toml", true, None);

    insta::assert_debug_snapshot!(conf);
}

#[test]
fn test_workspace_project1() {
    let cli = opts(Some("project1"));

    let conf = Config::test_load(cli, "examples", "examples/workspace/Cargo.toml", true, None);

    insta::assert_debug_snapshot!(conf);
}

#[test]
fn test_workspace_project2() {
    let cli = opts(Some("project2"));

    let conf = Config::test_load(cli, "examples", "examples/workspace/Cargo.toml", true, None);

    insta::assert_debug_snapshot!(conf);
}

#[test]
fn test_workspace_in_subdir_project2() {
    let cli = opts(None);

    let conf = Config::test_load(
        cli,
        "examples/workspace/project2",
        "examples/workspace/Cargo.toml",
        true,
        None,
    );

    insta::assert_debug_snapshot!(conf);
}

#[test]
fn test_workspace_bin_args_project2() {
    let cli = opts(Some("project2"));

    let conf = Config::test_load(
        cli,
        "examples",
        "examples/workspace/Cargo.toml",
        true,
        Some(&["--".to_string(), "--foo".to_string()]),
    );

    insta::assert_debug_snapshot!(conf);
}<|MERGE_RESOLUTION|>--- conflicted
+++ resolved
@@ -17,11 +17,8 @@
         split: false,
         frontend_only: false,
         server_only: false,
-<<<<<<< HEAD
+        clear: false,
         graceful_shutdown: true,
-=======
-        clear: false,
->>>>>>> 1bf925b9
     }
 }
 
