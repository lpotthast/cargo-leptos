use super::build::build_proj;
use crate::internal_prelude::*;
use crate::{
    compile::{self},
    config::Project,
    service,
    signal::{Interrupt, Outcome, Product, ProductSet, ReloadSignal, ServerRestart},
};
use leptos_hot_reload::ViewMacros;
use std::sync::Arc;
<<<<<<< HEAD
use tokio::task::JoinHandle;
=======
use tokio::sync::broadcast::error::RecvError;
>>>>>>> f55c25c6
use tokio::try_join;

pub async fn watch(proj: &Arc<Project>) -> Result<()> {
    // even if the build fails, we continue
    build_proj(proj).await?;

    // but if ctrl-c is pressed, we stop
    if Interrupt::is_shutdown_requested().await {
        return Ok(());
    }

    if proj.hot_reload && proj.release {
        log::warn!("warning: Hot reloading does not currently work in --release mode.");
    }

    let view_macros = if proj.hot_reload {
        // build initial set of view macros for patching
        let view_macros = ViewMacros::new();
        view_macros
            .update_from_paths(&proj.lib.src_paths)
            .wrap_anyhow_err("Couldn't update view-macro watch")?;
        Some(view_macros)
    } else {
        None
    };

<<<<<<< HEAD
    let _watch = service::notify::spawn(proj).await?;
    if let Some(view_macros) = view_macros {
        let _patch = service::patch::spawn(proj, &view_macros).await?;
    }

    let spawn_service_jh = service::serve::spawn(proj).await;
    let reload_service_jh = service::reload::spawn(proj).await;
=======
    service::notify::spawn(proj, view_macros).await?;
    service::serve::spawn(proj).await;
    service::reload::spawn(proj).await;
>>>>>>> f55c25c6

    let res = run_loop(proj, spawn_service_jh, reload_service_jh).await;
    if res.is_err() {
        Interrupt::request_shutdown().await;
    }
    res
}

pub async fn run_loop(
    proj: &Arc<Project>,
    spawn_service_jh: JoinHandle<Result<()>>,
    reload_service_jh: JoinHandle<()>,
) -> Result<()> {
    let mut int = Interrupt::subscribe_any();
    loop {
        debug!("Watch waiting for changes");

        let int = int.recv().await;
        // Do not terminate the execution of watch if the receiver lagged behind as it might be a slow receiver
        // It happens when many files are modified in short period and it exceeds the channel capacity.
        if matches!(int, Err(RecvError::Closed)) {
            return Err(RecvError::Closed).dot();
        }

        if Interrupt::is_shutdown_requested().await {
<<<<<<< HEAD
            log::debug!("Shutting down. Waiting for services (serve, reload, ...) to shut down.");
            match spawn_service_jh.await {
                Ok(result) => {
                    if let Err(err) = result {
                        log::error!("'serve' service shut down with error: {err}");
                    }
                }
                Err(err) => {
                    log::error!("Error while waiting for 'serve' service to shut down: {err}")
                }
            };
            match reload_service_jh.await {
                Ok(()) => {}
                Err(err) => {
                    log::error!("Error while waiting for 'reload' service to shut down: {err}")
                }
            };
=======
            debug!("Shutting down");
>>>>>>> f55c25c6
            return Ok(());
        }

        runner(proj).await?;
    }
}

pub async fn runner(proj: &Arc<Project>) -> Result<()> {
    let changes = Interrupt::get_source_changes().await;

    let server_hdl = compile::server(proj, &changes).await;
    let front_hdl = compile::front(proj, &changes).await;
    let assets_hdl = compile::assets(proj, &changes).await;
    let style_hdl = compile::style(proj, &changes).await;

    let (server, front, assets, style) = try_join!(server_hdl, front_hdl, assets_hdl, style_hdl)?;

    let outcomes = vec![server?, front?, assets?, style?];

    let interrupted = outcomes.iter().any(|outcome| *outcome == Outcome::Stopped);
    if interrupted {
        info!("Build interrupted. Restarting.");
        return Ok(());
    }

    let failed = outcomes.iter().any(|outcome| *outcome == Outcome::Failed);
    if failed {
        warn!("Build failed");
        Interrupt::clear_source_changes().await;
        return Ok(());
    }

    let set = ProductSet::from(outcomes);

    if set.is_empty() {
        trace!("Build step done with no changes");
    } else {
        trace!("Build step done with changes: {set}");
    }

    if set.contains(&Product::Server) {
        // send product change, then the server will send the reload once it has restarted
        ServerRestart::send();
        info!("Watch updated {set}. Server restarting")
    } else if set.only_style() {
        ReloadSignal::send_style();
        info!("Watch updated style")
    } else if set.contains_any(&[Product::Front, Product::Assets]) {
        ReloadSignal::send_full();
        info!("Watch updated {set}")
    }
    Interrupt::clear_source_changes().await;
    Ok(())
}<|MERGE_RESOLUTION|>--- conflicted
+++ resolved
@@ -8,11 +8,8 @@
 };
 use leptos_hot_reload::ViewMacros;
 use std::sync::Arc;
-<<<<<<< HEAD
+use tokio::sync::broadcast::error::RecvError;
 use tokio::task::JoinHandle;
-=======
-use tokio::sync::broadcast::error::RecvError;
->>>>>>> f55c25c6
 use tokio::try_join;
 
 pub async fn watch(proj: &Arc<Project>) -> Result<()> {
@@ -39,19 +36,9 @@
         None
     };
 
-<<<<<<< HEAD
-    let _watch = service::notify::spawn(proj).await?;
-    if let Some(view_macros) = view_macros {
-        let _patch = service::patch::spawn(proj, &view_macros).await?;
-    }
-
+    service::notify::spawn(proj, view_macros).await?;
     let spawn_service_jh = service::serve::spawn(proj).await;
     let reload_service_jh = service::reload::spawn(proj).await;
-=======
-    service::notify::spawn(proj, view_macros).await?;
-    service::serve::spawn(proj).await;
-    service::reload::spawn(proj).await;
->>>>>>> f55c25c6
 
     let res = run_loop(proj, spawn_service_jh, reload_service_jh).await;
     if res.is_err() {
@@ -77,27 +64,23 @@
         }
 
         if Interrupt::is_shutdown_requested().await {
-<<<<<<< HEAD
-            log::debug!("Shutting down. Waiting for services (serve, reload, ...) to shut down.");
+            debug!("Shutting down. Waiting for services (serve, reload, ...) to shut down.");
             match spawn_service_jh.await {
                 Ok(result) => {
                     if let Err(err) = result {
-                        log::error!("'serve' service shut down with error: {err}");
+                        error!("'serve' service shut down with error: {err}");
                     }
                 }
                 Err(err) => {
-                    log::error!("Error while waiting for 'serve' service to shut down: {err}")
+                    error!("Error while waiting for 'serve' service to shut down: {err}")
                 }
             };
             match reload_service_jh.await {
                 Ok(()) => {}
                 Err(err) => {
-                    log::error!("Error while waiting for 'reload' service to shut down: {err}")
+                    error!("Error while waiting for 'reload' service to shut down: {err}")
                 }
             };
-=======
-            debug!("Shutting down");
->>>>>>> f55c25c6
             return Ok(());
         }
 
